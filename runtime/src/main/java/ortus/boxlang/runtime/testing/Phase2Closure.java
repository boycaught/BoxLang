/**
 * [BoxLang]
 *
 * Copyright [2023] [Ortus Solutions, Corp]
 *
 * Licensed under the Apache License, Version 2.0 (the "License");
 * you may not use this file except in compliance with the License.
 * You may obtain a copy of the License at
 *
 * http://www.apache.org/licenses/LICENSE-2.0
 *
 * Unless required by applicable law or agreed to in writing, software
 * distributed under the License is distributed on an "AS IS" BASIS,
 * WITHOUT WARRANTIES OR CONDITIONS OF ANY KIND, either express or implied.
 * See the License for the specific language governing permissions and
 * limitations under the License.
 */
package ortus.boxlang.runtime.testing;

import java.util.List;
import java.util.Map;

import ortus.boxlang.runtime.BoxRuntime;
import ortus.boxlang.runtime.context.IBoxContext;
// BoxLang Auto Imports
import ortus.boxlang.runtime.dynamic.BaseTemplate;
import ortus.boxlang.runtime.dynamic.Referencer;
import ortus.boxlang.runtime.loader.ClassLocator;
import ortus.boxlang.runtime.loader.ImportDefinition;
import ortus.boxlang.runtime.scopes.IScope;
import ortus.boxlang.runtime.scopes.Key;

/**
 * Phase 2 BoxLang
 * Example of UDF delcaration and execution
 */
public class Phase2Closure extends BaseTemplate {

<<<<<<< HEAD
	private static Phase2Closure				instance;

	private final static List<ImportDefinition>	imports	= List.of();

	private Phase2Closure() {
	}

	public static synchronized Phase2Closure getInstance() {
		if ( instance == null ) {
			instance = new Phase2Closure();
		}
		return instance;
	}

	/*
	 * <pre>
	 * <cfscript>
	 * variables.outside = "Outside scope value";
	 * variables.greet = ( required string name='Brad' ) => {
	 * var greeting = "Hello " & name;
	 * 
	 * out.println( "Inside Closure, outside lookup finds: " & outside )
	 * 
	 * return greeting;
	 * }
	 * 
	 * variables.out = (create java.lang.System).out;
	 * 
	 * // Positional args
	 * variables.out.println( greet( 'John' ) );
	 * 
	 * // named args
	 * variables.out.println( greet( name='John' ) );
	 * </cfscript>
	 * </pre>
	 */

	@Override
	public void _invoke( IBoxContext context ) throws Throwable {
		ClassLocator	classLocator	= ClassLocator.getInstance();
		IScope			variablesScope	= context.getScopeNearby( Key.of( "variables" ) );

		variablesScope.put(
		    Key.of( "outside" ),
		    "Outside scope value"
		);

		// Create instance of Closure and set in the variables scope
		variablesScope.put(
		    Key.of( "greet" ),
		    new Phase2Closure$closure1( context )
		);

		variablesScope.put(
		    Key.of( "out" ),
		    Referencer.get(
		        classLocator.load( context, "java:java.lang.System", imports ),
		        Key.of( "out" ),
		        false )
		);

		// Positional args
		Referencer.getAndInvoke(
		    context,
		    // Object
		    variablesScope.get( Key.of( "out" ) ),
		    // Method
		    Key.of( "println" ),
		    // Arguments
		    new Object[] {
		        context.invokeFunction( Key.of( "greet" ), new Object[] { "John" } )
		    },
		    false
		);

		// named args
		Referencer.getAndInvoke(
		    context,
		    // Object
		    variablesScope.get( Key.of( "out" ) ),
		    // Method
		    Key.of( "println" ),
		    // Arguments
		    new Object[] {
		        context.invokeFunction( Key.of( "greet" ), Map.of( Key.of( "name" ), "Bob" ) )
		    },
		    false
		);

	}

	/**
	 * Main method
	 *
	 * @param args
	 */
	public static void main( String[] args ) {
		// This is the main method, it will be invoked when the template is executed
		// You can use this
		// Get a runtime going
		BoxRuntime boxRuntime = BoxRuntime.getInstance( true );

		try {
			boxRuntime.executeTemplate( Phase2Closure.getInstance() );
		} catch ( Throwable e ) {
			e.printStackTrace();
			System.exit( 1 );
		}

		// Bye bye! Ciao Bella!
		boxRuntime.shutdown();
	}
=======
    private static Phase2Closure                instance;

    private final static List<ImportDefinition> imports = List.of();

    private Phase2Closure() {
        this.path = "runtime\\src\\main\\java\\ortus\\boxlang\\runtime\\testing\\Phase2Closure.java";
    }

    public static synchronized Phase2Closure getInstance() {
        if ( instance == null ) {
            instance = new Phase2Closure();
        }
        return instance;
    }

    /**
     * <pre>
    <cfscript>
        variables.outside = "Outside scope value";
        variables.greet = ( required string name='Brad' ) => {
            var greeting = "Hello " & name;
    
            out.println( "Inside Closure, outside lookup finds: " & outside )
    
            return greeting;
        }
    
        variables.out = (create java.lang.System).out;
    
        // Positional args
        variables.out.println( greet( 'John' ) );
    
        // named args
        variables.out.println( greet( name='John' ) );
    </cfscript>
     * </pre>
     */

    @Override
    public void _invoke( IBoxContext context ) throws Throwable {
        ClassLocator classLocator   = ClassLocator.getInstance();
        IScope       variablesScope = context.getScopeNearby( Key.of( "variables" ) );

        variablesScope.put(
            Key.of( "outside" ),
            "Outside scope value"
        );

        // Create instance of Closure and set in the variables scope
        variablesScope.put(
            Key.of( "greet" ),
            new Phase2Closure$closure1( context )
        );

        variablesScope.put(
            Key.of( "out" ),
            Referencer.get(
                classLocator.load( context, "java:java.lang.System", imports ),
                Key.of( "out" ),
                false )
        );

        // Positional args
        Referencer.getAndInvoke(
            context,
            // Object
            variablesScope.get( Key.of( "out" ) ),
            // Method
            Key.of( "println" ),
            // Arguments
            new Object[] {
                context.invokeFunction( Key.of( "greet" ), new Object[] { "John" } )
            },
            false
        );

        // named args
        Referencer.getAndInvoke(
            context,
            // Object
            variablesScope.get( Key.of( "out" ) ),
            // Method
            Key.of( "println" ),
            // Arguments
            new Object[] {
                context.invokeFunction( Key.of( "greet" ), Map.of( Key.of( "name" ), "Bob" ) )
            },
            false
        );

    }

    /**
     * Main method
     *
     * @param args
     */
    public static void main( String[] args ) {
        // This is the main method, it will be invoked when the template is executed
        // You can use this
        // Get a runtime going
        BoxRuntime boxRuntime = BoxRuntime.getInstance( true );

        try {
            boxRuntime.executeTemplate( Phase2Closure.getInstance() );
        } catch ( Throwable e ) {
            e.printStackTrace();
            System.exit( 1 );
        }

        // Bye bye! Ciao Bella!
        boxRuntime.shutdown();
    }
>>>>>>> bbe56e3c
}<|MERGE_RESOLUTION|>--- conflicted
+++ resolved
@@ -36,12 +36,12 @@
  */
 public class Phase2Closure extends BaseTemplate {
 
-<<<<<<< HEAD
 	private static Phase2Closure				instance;
 
 	private final static List<ImportDefinition>	imports	= List.of();
 
 	private Phase2Closure() {
+		this.path = "runtime\\src\\main\\java\\ortus\\boxlang\\runtime\\testing\\Phase2Closure.java";
 	}
 
 	public static synchronized Phase2Closure getInstance() {
@@ -51,26 +51,26 @@
 		return instance;
 	}
 
-	/*
+	/**
 	 * <pre>
-	 * <cfscript>
-	 * variables.outside = "Outside scope value";
-	 * variables.greet = ( required string name='Brad' ) => {
-	 * var greeting = "Hello " & name;
-	 * 
-	 * out.println( "Inside Closure, outside lookup finds: " & outside )
-	 * 
-	 * return greeting;
-	 * }
-	 * 
-	 * variables.out = (create java.lang.System).out;
-	 * 
-	 * // Positional args
-	 * variables.out.println( greet( 'John' ) );
-	 * 
-	 * // named args
-	 * variables.out.println( greet( name='John' ) );
-	 * </cfscript>
+	<cfscript>
+	    variables.outside = "Outside scope value";
+	    variables.greet = ( required string name='Brad' ) => {
+	        var greeting = "Hello " & name;
+	
+	        out.println( "Inside Closure, outside lookup finds: " & outside )
+	
+	        return greeting;
+	    }
+	
+	    variables.out = (create java.lang.System).out;
+	
+	    // Positional args
+	    variables.out.println( greet( 'John' ) );
+	
+	    // named args
+	    variables.out.println( greet( name='John' ) );
+	</cfscript>
 	 * </pre>
 	 */
 
@@ -149,119 +149,4 @@
 		// Bye bye! Ciao Bella!
 		boxRuntime.shutdown();
 	}
-=======
-    private static Phase2Closure                instance;
-
-    private final static List<ImportDefinition> imports = List.of();
-
-    private Phase2Closure() {
-        this.path = "runtime\\src\\main\\java\\ortus\\boxlang\\runtime\\testing\\Phase2Closure.java";
-    }
-
-    public static synchronized Phase2Closure getInstance() {
-        if ( instance == null ) {
-            instance = new Phase2Closure();
-        }
-        return instance;
-    }
-
-    /**
-     * <pre>
-    <cfscript>
-        variables.outside = "Outside scope value";
-        variables.greet = ( required string name='Brad' ) => {
-            var greeting = "Hello " & name;
-    
-            out.println( "Inside Closure, outside lookup finds: " & outside )
-    
-            return greeting;
-        }
-    
-        variables.out = (create java.lang.System).out;
-    
-        // Positional args
-        variables.out.println( greet( 'John' ) );
-    
-        // named args
-        variables.out.println( greet( name='John' ) );
-    </cfscript>
-     * </pre>
-     */
-
-    @Override
-    public void _invoke( IBoxContext context ) throws Throwable {
-        ClassLocator classLocator   = ClassLocator.getInstance();
-        IScope       variablesScope = context.getScopeNearby( Key.of( "variables" ) );
-
-        variablesScope.put(
-            Key.of( "outside" ),
-            "Outside scope value"
-        );
-
-        // Create instance of Closure and set in the variables scope
-        variablesScope.put(
-            Key.of( "greet" ),
-            new Phase2Closure$closure1( context )
-        );
-
-        variablesScope.put(
-            Key.of( "out" ),
-            Referencer.get(
-                classLocator.load( context, "java:java.lang.System", imports ),
-                Key.of( "out" ),
-                false )
-        );
-
-        // Positional args
-        Referencer.getAndInvoke(
-            context,
-            // Object
-            variablesScope.get( Key.of( "out" ) ),
-            // Method
-            Key.of( "println" ),
-            // Arguments
-            new Object[] {
-                context.invokeFunction( Key.of( "greet" ), new Object[] { "John" } )
-            },
-            false
-        );
-
-        // named args
-        Referencer.getAndInvoke(
-            context,
-            // Object
-            variablesScope.get( Key.of( "out" ) ),
-            // Method
-            Key.of( "println" ),
-            // Arguments
-            new Object[] {
-                context.invokeFunction( Key.of( "greet" ), Map.of( Key.of( "name" ), "Bob" ) )
-            },
-            false
-        );
-
-    }
-
-    /**
-     * Main method
-     *
-     * @param args
-     */
-    public static void main( String[] args ) {
-        // This is the main method, it will be invoked when the template is executed
-        // You can use this
-        // Get a runtime going
-        BoxRuntime boxRuntime = BoxRuntime.getInstance( true );
-
-        try {
-            boxRuntime.executeTemplate( Phase2Closure.getInstance() );
-        } catch ( Throwable e ) {
-            e.printStackTrace();
-            System.exit( 1 );
-        }
-
-        // Bye bye! Ciao Bella!
-        boxRuntime.shutdown();
-    }
->>>>>>> bbe56e3c
 }