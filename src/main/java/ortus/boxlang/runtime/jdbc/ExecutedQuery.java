--- conflicted
+++ resolved
@@ -77,10 +77,9 @@
 	 * @param queryMeta    Struct of query metadata, such as original SQL, parameters, size, and cache info.
 	 */
 	public ExecutedQuery( @Nonnull Query results, @Nullable Object generatedKey, @Nullable IStruct queryMeta ) {
-<<<<<<< HEAD
-		this.results = results;
-		this.generatedKey = generatedKey;
-		this.queryMeta = queryMeta;
+		this.results		= results;
+		this.generatedKey	= generatedKey;
+		this.queryMeta		= queryMeta;
 
 		// Set defaults for cache metadata, just in case they are not set.
 		this.queryMeta.putIfAbsent( Key.executionTime, 0 );
@@ -92,11 +91,6 @@
 
 		// important that we set the metadata on the Query object for later getBoxMeta(), i.e. $bx.meta calls.
 		this.results.setMetadata( queryMeta );
-=======
-		this.results		= results;
-		this.generatedKey	= generatedKey;
-		this.queryMeta		= queryMeta;
->>>>>>> f16e833c
 	}
 
 	/**
@@ -105,17 +99,11 @@
 	public static ExecutedQuery fromCachedQuery( @Nonnull ExecutedQuery cachedQuery, IStruct cacheMeta ) {
 		Struct queryMeta = new Struct( cachedQuery.getQueryMeta() );
 		queryMeta.addAll( cacheMeta );
-<<<<<<< HEAD
 		return new ExecutedQuery(
-			cachedQuery.getResults(),
-			cachedQuery.getGeneratedKey(),
-			queryMeta
-		);
-=======
-		Query results = cachedQuery.getResults();
-		results.setMetadata( queryMeta );
-		return new ExecutedQuery( results, cachedQuery.getGeneratedKey(), queryMeta );
->>>>>>> f16e833c
+		    cachedQuery.getResults(),
+		    cachedQuery.getGeneratedKey(),
+		    queryMeta
+		);
 	}
 
 	/**
