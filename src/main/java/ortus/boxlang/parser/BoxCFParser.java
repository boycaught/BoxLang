--- conflicted
+++ resolved
@@ -17,7 +17,6 @@
 import java.io.File;
 import java.io.IOException;
 import java.io.InputStream;
-import java.lang.annotation.Annotation;
 import java.nio.charset.StandardCharsets;
 import java.util.ArrayList;
 import java.util.List;
@@ -26,11 +25,12 @@
 import org.antlr.v4.runtime.CharStreams;
 import org.antlr.v4.runtime.CommonTokenStream;
 import org.antlr.v4.runtime.ParserRuleContext;
-import org.antlr.v4.runtime.tree.ParseTree;
 import org.apache.commons.io.IOUtils;
 import org.apache.commons.io.input.BOMInputStream;
 
-import ortus.boxlang.ast.*;
+import ortus.boxlang.ast.BoxExpr;
+import ortus.boxlang.ast.BoxScript;
+import ortus.boxlang.ast.BoxStatement;
 import ortus.boxlang.ast.expression.BoxAccess;
 import ortus.boxlang.ast.expression.BoxArgument;
 import ortus.boxlang.ast.expression.BoxArrayAccess;
@@ -42,7 +42,6 @@
 import ortus.boxlang.ast.expression.BoxComparisonOperation;
 import ortus.boxlang.ast.expression.BoxComparisonOperator;
 import ortus.boxlang.ast.expression.BoxDecimalLiteral;
-import ortus.boxlang.ast.expression.BoxExpressionInvocation;
 import ortus.boxlang.ast.expression.BoxFQN;
 import ortus.boxlang.ast.expression.BoxFunctionInvocation;
 import ortus.boxlang.ast.expression.BoxIdentifier;
@@ -60,12 +59,10 @@
 import ortus.boxlang.ast.expression.BoxTernaryOperation;
 import ortus.boxlang.ast.expression.BoxUnaryOperation;
 import ortus.boxlang.ast.expression.BoxUnaryOperator;
-<<<<<<< HEAD
-import ortus.boxlang.ast.statement.*;
-=======
 import ortus.boxlang.ast.statement.BoxAccessModifier;
 import ortus.boxlang.ast.statement.BoxArgumentDeclaration;
 import ortus.boxlang.ast.statement.BoxAssert;
+import ortus.boxlang.ast.statement.BoxAssignment;
 import ortus.boxlang.ast.statement.BoxAssignmentOperator;
 import ortus.boxlang.ast.statement.BoxBreak;
 import ortus.boxlang.ast.statement.BoxContinue;
@@ -87,7 +84,6 @@
 import ortus.boxlang.ast.statement.BoxTryCatch;
 import ortus.boxlang.ast.statement.BoxType;
 import ortus.boxlang.ast.statement.BoxWhile;
->>>>>>> f5009e12
 import ortus.boxlang.parser.antlr.CFLexer;
 import ortus.boxlang.parser.antlr.CFParser;
 
@@ -626,7 +622,12 @@
 	 * @see BoxStatement
 	 */
 	private BoxStatement toAst( File file, CFParser.SimpleStatementContext node ) {
-		if ( node.localDeclaration() != null ) {
+		if ( node.assignment() != null ) {
+			return toAst( file, node.assignment() );
+		} else if ( node.methodInvokation() != null ) {
+			BoxExpr expr = toAst( file, node.methodInvokation() );
+			return new BoxExpression( expr, getPosition( node ), getSourceText( node ) );
+		} else if ( node.localDeclaration() != null ) {
 			List<BoxExpr>	identifiers	= node.localDeclaration().identifier().stream().map( it -> toAst( file, it ) ).toList();
 			BoxExpr			expr		= null;
 			if ( node.localDeclaration().expression() != null ) {
@@ -644,6 +645,38 @@
 		} else if ( node.expression() != null ) {
 			BoxExpr expr = toAst( file, node.expression() );
 			return new BoxExpression( expr, getPosition( node ), getSourceText( node ) );
+		} else if ( node.new_() != null ) {
+			BoxExpr				expr	= null;
+			List<BoxArgument>	args	= new ArrayList<>();
+			if ( node.new_().argumentList() != null ) {
+				for ( CFParser.ArgumentContext arg : node.new_().argumentList().argument() ) {
+					args.add( toAst( file, arg ) );
+				}
+			}
+			if ( node.new_().fqn() != null ) {
+				expr = toAst( file, node.new_().fqn() );
+			}
+			if ( node.new_().stringLiteral() != null ) {
+				expr = toAst( file, node.new_().stringLiteral() );
+			}
+			BoxNewOperation newExpr = new BoxNewOperation( expr, args, getPosition( node ), getSourceText( node ) );
+			return new BoxExpression( newExpr, getPosition( node ), getSourceText( node ) );
+		} else if ( node.create() != null ) {
+			BoxExpr				expr	= null;
+			List<BoxArgument>	args	= new ArrayList<>();
+			if ( node.create().argumentList() != null ) {
+				for ( CFParser.ArgumentContext arg : node.create().argumentList().argument() ) {
+					args.add( toAst( file, arg ) );
+				}
+			}
+			if ( node.create().fqn() != null ) {
+				expr = toAst( file, node.create().fqn() );
+			}
+			if ( node.create().stringLiteral() != null ) {
+				expr = toAst( file, node.create().stringLiteral() );
+			}
+			BoxNewOperation newExpr = new BoxNewOperation( expr, args, getPosition( node ), getSourceText( node ) );
+			return new BoxExpression( newExpr, getPosition( node ), getSourceText( node ) );
 		}
 
 		throw new IllegalStateException( "not implemented: " + node.getClass().getSimpleName() );
@@ -692,6 +725,83 @@
 	}
 
 	/**
+	 * Converts the Assignment parser rule to the corresponding AST node.
+	 *
+	 * @param file source file, if any
+	 * @param node ANTLR AssignmentContext rule
+	 *
+	 * @return the corresponding AST BoxStatement subclass
+	 *
+	 * @see BoxAssignment
+	 */
+	private BoxStatement toAst( File file, CFParser.AssignmentContext node ) {
+		// List<BoxExpr> alc = new ArrayList<>();
+		BoxExpr					left	= toAst( file, node.assignmentLeft() );
+		// alc.add( left );
+		// leftBoxExpression( file, node.assignmentLeft(), alc );
+		BoxExpr					right	= toAst( file, node.assignmentRight() );
+		BoxAssignmentOperator	op		= BoxAssignmentOperator.Equal;
+		if ( node.PLUSEQUAL() != null ) {
+			op = BoxAssignmentOperator.PlusEqual;
+		} else if ( node.MINUSEQUAL() != null ) {
+			op = BoxAssignmentOperator.MinusEqual;
+		} else if ( node.STAREQUAL() != null ) {
+			op = BoxAssignmentOperator.StarEqual;
+		} else if ( node.SLASHEQUAL() != null ) {
+			op = BoxAssignmentOperator.SlashEqual;
+		} else if ( node.MODEQUAL() != null ) {
+			op = BoxAssignmentOperator.ModEqual;
+		} else if ( node.CONCATEQUAL() != null ) {
+			op = BoxAssignmentOperator.ConcatEqual;
+
+		}
+		return new BoxAssignment( left, op, right, getPosition( node ), getSourceText( node ) );
+	}
+
+	/**
+	 * Extracts all the left expressions
+	 *
+	 * @param file source file, if any
+	 * @param al   AssignmentLeftContext
+	 * @param alc  collection of the expressions
+	 */
+	private void leftBoxExpression( File file, CFParser.AssignmentLeftContext al, List<BoxExpr> alc ) {
+		if ( al.assignmentLeft() != null ) {
+			alc.add( toAst( file, al.assignmentLeft().accessExpression() ) );
+			leftBoxExpression( file, al.assignmentLeft(), alc );
+		}
+	}
+
+	/**
+	 * Converts the AssignmentLeft parser rule to the corresponding AST node.
+	 *
+	 * @param file source file, if any
+	 * @param node ANTLR AssignmentLeftContext rule
+	 *
+	 * @return the corresponding AST BoxExpression subclass
+	 *
+	 * @see BoxExpr
+	 */
+	private BoxExpr toAst( File file, CFParser.AssignmentLeftContext node ) {
+		// TODO: review case with assignmentLeft
+		return toAst( file, node.accessExpression() );
+	}
+
+	/**
+	 * Converts the AssignmentRightContext parser rule to the corresponding AST node.
+	 *
+	 * @param file source file, if any
+	 * @param node ANTLR AssignmentLeftContext rule
+	 *
+	 * @return the corresponding AST BoxExpression subclass
+	 *
+	 * @see BoxExpr
+	 */
+	private BoxExpr toAst( File file, CFParser.AssignmentRightContext node ) {
+		return toAst( file, node.expression() );
+	}
+
+	/**
 	 * Converts the AccessExpression parser rule to the corresponding AST node.
 	 *
 	 * @param file source file, if any
@@ -704,49 +814,40 @@
 	 * @see BoxObjectAccess
 	 */
 	private BoxExpr toAst( File file, CFParser.AccessExpressionContext node ) {
-		BoxExpr expr = toAst( file, node.objectExpression() );
-		// loop over children
-		for ( int i = 0; i < node.getChildCount(); i++ ) {
-			ParseTree child = node.getChild( i );
-			if ( child instanceof CFParser.DotAccessContext dotAccess ) {
-				expr = new BoxObjectAccess( expr, dotAccess.QM() != null, toAst( file, dotAccess.identifier() ), getPosition( dotAccess ),
-				    getSourceText( dotAccess ) );
-			}
-			if ( child instanceof CFParser.ArrayAccessContext arrayAccess ) {
-				expr = new BoxArrayAccess( expr, toAst( file, arrayAccess.expression() ), getPosition( arrayAccess ), getSourceText( arrayAccess ) );
-			}
-			if ( child instanceof CFParser.MethodInvokationContext methodInvokation ) {
-				if ( methodInvokation.functionInvokation() != null ) {
-					List<BoxArgument>			args	= toAst( file, methodInvokation.functionInvokation().invokationExpression().argumentList() );
-					CFParser.IdentifierContext	id		= methodInvokation.functionInvokation().identifier();
-					BoxExpr						name	= new BoxIdentifier( id.getText(), false, getPosition( id ), getSourceText( id ) );
-
-					expr = new BoxMethodInvocation( name, expr, args, getPosition( methodInvokation ), getSourceText( methodInvokation ) );
-				} else if ( methodInvokation.arrayAccess() != null ) {
-					List<BoxArgument>	args	= toAst( file, methodInvokation.functionInvokation().invokationExpression().argumentList() );
-					BoxExpr				name	= toAst( file, methodInvokation.arrayAccess().expression() );
-
-					expr = new BoxMethodInvocation( name, expr, args, getPosition( methodInvokation ),
-					    getSourceText( methodInvokation ) );
-
-				} else {
-					throw new IllegalStateException(
-					    "unimplemented method invocation does not use function invocation or array access rules: " + getSourceText( methodInvokation ) );
-				}
-			}
-			if ( child instanceof CFParser.InvokationExpressionContext invokationExpression ) {
-				expr = new BoxExpressionInvocation( expr, toAst( file, invokationExpression.argumentList() ), getPosition( invokationExpression ),
-				    getSourceText( invokationExpression ) );
-			}
-		}
-		return expr;
+		if ( node.identifier() != null )
+			return toAst( file, node.identifier() );
+		if ( node.arrayAccess() != null )
+			return toAst( file, node.arrayAccess() );
+		if ( node.objectExpression() != null ) {
+			BoxExpr	context	= toAst( file, node.objectExpression() );
+			BoxExpr	target	= toAst( file, node.accessExpression() );
+			return new BoxObjectAccess( context, node.QM() != null, target, getPosition( node ), getSourceText( node ) );
+		}
+
+		throw new IllegalStateException( "not implemented: " + node.getClass().getSimpleName() );
+	}
+
+	/**
+	 * Converts the AccessExpression parser rule to the corresponding AST node.
+	 *
+	 * @param file source file, if any
+	 * @param node ANTLR ArrayAccessContext rule
+	 *
+	 * @return the corresponding AST BoxArrayAccess
+	 *
+	 * @see BoxArrayAccess
+	 */
+	private BoxExpr toAst( File file, CFParser.ArrayAccessContext node ) {
+		BoxExpr	index	= toAst( file, node.arrayAccessIndex().expression() );
+		BoxExpr	context	= toAst( file, node.identifier() );
+		return new BoxArrayAccess( context, index, getPosition( node ), getSourceText( node ) );
 	}
 
 	/**
 	 * Converts the IdentifierContext parser rule to the corresponding AST node.
 	 *
 	 * @param file source file, if any
-	 * @param node ANTLR IdentifierContext rule
+	 * @param node ANTLR ArrayAccessContext rule
 	 *
 	 * @return the corresponding AST BoxIdentifier or a BoxScope if it is a reserved keyword
 	 *
@@ -764,15 +865,14 @@
 		} else if ( node.reservedKeyword() != null ) {
 			name = node.reservedKeyword().getText();
 		}
-		// TODO: I don't think safe should exist on the identifer class, it's in the access classe
-		return new BoxIdentifier( name, false, getPosition( node ), getSourceText( node ) );
+		return new BoxIdentifier( name, node.QM() != null, getPosition( node ), getSourceText( node ) );
 	}
 
 	/**
 	 * Converts the Scope parser rule to the corresponding AST node.
 	 *
 	 * @param file source file, if any
-	 * @param node ANTLR ScopeContext rule
+	 * @param node ANTLR ArrayAccessContext rule
 	 *
 	 * @return corresponding AST BoxScope
 	 *
@@ -792,7 +892,7 @@
 	 * Converts the string literal into a BoxStringLiteral or BoxStringInterpolation
 	 *
 	 * @param file       source file, if any
-	 * @param expression ANTLR StringLiteralContext rule
+	 * @param expression ANTLR ArrayAccessContext rule
 	 *
 	 * @return corresponding AST BoxExpr subclass
 	 *
@@ -827,7 +927,7 @@
 	 * The operator precedence resolved in the ANTLR grammar
 	 *
 	 * @param file       source file, if any
-	 * @param expression ANTLR ExpressionContext rule
+	 * @param expression ANTLR ArrayAccessContext rule
 	 *
 	 * @return corresponding AST BoxExpr subclass
 	 *
@@ -835,8 +935,52 @@
 	 * @see BoxBinaryOperator
 	 */
 	private BoxExpr toAst( File file, CFParser.ExpressionContext expression ) {
-		if ( expression.accessExpression() != null ) {
+		if ( expression.literalExpression() != null ) {
+			if ( expression.literalExpression().stringLiteral() != null ) {
+				return toAst( file, expression.literalExpression().stringLiteral() );
+			}
+			if ( expression.literalExpression().integerLiteral() != null ) {
+				CFParser.IntegerLiteralContext node = expression.literalExpression().integerLiteral();
+				return new BoxIntegerLiteral(
+				    node.getText(),
+				    getPosition( node ),
+				    getSourceText( node )
+				);
+			}
+			if ( expression.literalExpression().floatLiteral() != null ) {
+				CFParser.FloatLiteralContext node = expression.literalExpression().floatLiteral();
+				return new BoxDecimalLiteral(
+				    node.getText(),
+				    getPosition( node ),
+				    getSourceText( node )
+				);
+			}
+			if ( expression.literalExpression().booleanLiteral() != null ) {
+				CFParser.BooleanLiteralContext node = expression.literalExpression().booleanLiteral();
+				return new BoxBooleanLiteral(
+				    node.getText(),
+				    getPosition( node ),
+				    getSourceText( node ) );
+			}
+			if ( expression.literalExpression().arrayExpression() != null ) {
+				CFParser.ArrayExpressionContext node = expression.literalExpression().arrayExpression();
+				return toAst( file, node );
+			}
+
+			if ( expression.literalExpression().structExpression() != null ) {
+				CFParser.StructExpressionContext node = expression.literalExpression().structExpression();
+				return toAst( file, node );
+			}
+
+		} else if ( expression.identifier() != null ) {
+			return toAst( file, expression.identifier() );
+		} else if ( expression.accessExpression() != null ) {
 			return toAst( file, expression.accessExpression() );
+		} else if ( expression.objectExpression() != null ) {
+			return toAst( file, expression.objectExpression() );
+		} else if ( expression.methodInvokation() != null ) {
+			return toAst( file, expression.methodInvokation() );
+
 		} else if ( expression.AND() != null ) {
 			BoxExpr	left	= toAst( file, expression.expression( 0 ) );
 			BoxExpr	right	= toAst( file, expression.expression( 1 ) );
@@ -944,6 +1088,9 @@
 			BoxExpr	left	= toAst( file, expression.expression( 0 ) );
 			BoxExpr	right	= toAst( file, expression.expression( 1 ) );
 			return new BoxBinaryOperation( left, BoxBinaryOperator.NotContains, right, getPosition( expression ), getSourceText( expression ) );
+		} else if ( expression.LPAREN() != null ) {
+			BoxExpr expr = toAst( file, expression.expression( 0 ) );
+			return new BoxParenthesis( expr, getPosition( expression ), getSourceText( expression ) );
 		} else if ( expression.pre != null ) {
 			BoxExpr expr = toAst( file, expression.expression( 0 ) );
 			if ( expression.PLUSPLUS() != null ) {
@@ -960,36 +1107,49 @@
 			if ( expression.MINUSMINUS() != null ) {
 				return new BoxUnaryOperation( expr, BoxUnaryOperator.PostMinusMinus, getPosition( expression ), getSourceText( expression ) );
 			}
+		} else if ( expression.new_() != null ) {
+			BoxExpr				expr	= null;
+			List<BoxArgument>	args	= new ArrayList<>();
+			if ( expression.new_().argumentList() != null ) {
+				for ( CFParser.ArgumentContext arg : expression.new_().argumentList().argument() ) {
+					args.add( toAst( file, arg ) );
+				}
+			}
+			if ( expression.new_().fqn() != null ) {
+				expr = toAst( file, expression.new_().fqn() );
+			}
+			if ( expression.new_().stringLiteral() != null ) {
+				expr = toAst( file, expression.new_().stringLiteral() );
+			}
+			return new BoxNewOperation( expr, args, getPosition( expression ), getSourceText( expression ) );
 		} else if ( expression.CASTAS() != null ) {
 			BoxExpr	left	= toAst( file, expression.expression( 0 ) );
 			BoxExpr	right	= toAst( file, expression.expression( 1 ) );
 			return new BoxBinaryOperation( left, BoxBinaryOperator.CastAs, right, getPosition( expression ), getSourceText( expression ) );
+		} else if ( expression.create() != null ) {
+			BoxExpr				expr	= null;
+			List<BoxArgument>	args	= new ArrayList<>();
+			if ( expression.create().argumentList() != null ) {
+				for ( CFParser.ArgumentContext arg : expression.create().argumentList().argument() ) {
+					args.add( toAst( file, arg ) );
+				}
+			}
+			if ( expression.create().fqn() != null ) {
+				expr = toAst( file, expression.create().fqn() );
+			}
+			if ( expression.create().stringLiteral() != null ) {
+				expr = toAst( file, expression.create().stringLiteral() );
+			}
+			return new BoxNewOperation( expr, args, getPosition( expression ), getSourceText( expression ) );
 		} else if ( !expression.ICHAR().isEmpty() ) {
 			return toAst( file, expression.expression( 0 ) );
-		} else if ( expression.assignment() != null ) {
-			CFParser.AssignmentContext	node	= expression.assignment();
-			BoxExpr						left	= toAst( file, expression.assignment().assignmentLeft().accessExpression() );
-			BoxExpr						right	= toAst( file, expression.assignment().assignmentRight().expression() );
-			BoxAssignmentOperator		op		= BoxAssignmentOperator.Equal;
-			if ( node.PLUSEQUAL() != null ) {
-				op = BoxAssignmentOperator.PlusEqual;
-			} else if ( node.MINUSEQUAL() != null ) {
-				op = BoxAssignmentOperator.MinusEqual;
-			} else if ( node.STAREQUAL() != null ) {
-				op = BoxAssignmentOperator.StarEqual;
-			} else if ( node.SLASHEQUAL() != null ) {
-				op = BoxAssignmentOperator.SlashEqual;
-			} else if ( node.MODEQUAL() != null ) {
-				op = BoxAssignmentOperator.ModEqual;
-			} else if ( node.CONCATEQUAL() != null ) {
-				op = BoxAssignmentOperator.ConcatEqual;
-
-			}
-			// capture var modifier
-			return new BoxAssignmentExpression( left, op, right, getPosition( expression ), getSourceText( expression ) );
+		} else if ( expression.assigmentExpression() != null ) {
+			BoxExpr	left	= toAst( file, expression.assigmentExpression().accessExpression() );
+			BoxExpr	right	= toAst( file, expression.assigmentExpression().expression() );
+			return new BoxAssignmentExpression( left, right, getPosition( expression ), getSourceText( expression ) );
 		}
 		// TODO: add other cases
-		throw new IllegalStateException( "expression not implemented: " + getSourceText( expression ) );
+		throw new IllegalStateException( "not implemented: " + expression.getClass().getSimpleName() );
 	}
 
 	/**
@@ -1006,7 +1166,7 @@
 	 * Converts the UnaryContext parser rule to the corresponding AST node.
 	 *
 	 * @param file source file, if any
-	 * @param node ANTLR UnaryContext rule
+	 * @param node ANTLR ArrayAccessContext rule
 	 *
 	 * @return corresponding AST BoxUnaryOperation
 	 *
@@ -1030,6 +1190,45 @@
 	}
 
 	/**
+	 * Converts the MethodInvokation parser rule to the corresponding AST node.
+	 *
+	 * @param file source file, if any
+	 * @param node ANTLR ArrayAccessContext rule
+	 *
+	 * @return corresponding AST BoxMethodInvocation
+	 *
+	 * @see BoxMethodInvocation
+	 */
+	private BoxExpr toAst( File file, CFParser.MethodInvokationContext node ) {
+
+		List<BoxArgument>	args	= new ArrayList<>();
+		String				name	= node.functionInvokation().identifier().getText();
+
+		if ( node.accessExpression() != null ) {
+			BoxExpr obj = toAst( file, node.accessExpression() );
+			if ( node.functionInvokation().argumentList() != null ) {
+				for ( CFParser.ArgumentContext arg : node.functionInvokation().argumentList().argument() ) {
+					args.add( toAst( file, arg ) );
+					// args.add( toAst(file,arg));
+				}
+			}
+			return new BoxMethodInvocation( name, obj, args, getPosition( node ), getSourceText( node ) );
+		} else if ( node.objectExpression() != null ) {
+			BoxExpr obj = toAst( file, node.objectExpression() );
+			if ( node.functionInvokation() != null ) {
+				if ( node.functionInvokation().argumentList() != null ) {
+					for ( CFParser.ArgumentContext arg : node.functionInvokation().argumentList().argument() ) {
+						args.add( toAst( file, arg ) );
+					}
+				}
+				return new BoxMethodInvocation( name, obj, args, getPosition( node ), getSourceText( node ) );
+			}
+		}
+
+		throw new IllegalStateException( "not implemented: " + node.getClass().getSimpleName() );
+	}
+
+	/**
 	 * Converts the ObjectExpression parser rule to the corresponding AST node. * @param file
 	 *
 	 * @param file source file, if any
@@ -1041,10 +1240,9 @@
 	 * @see BoxIdentifier subclasses
 	 */
 	private BoxExpr toAst( File file, CFParser.ObjectExpressionContext node ) {
-		if ( node.LPAREN() != null ) {
-			BoxExpr expr = toAst( file, node.expression() );
-			return new BoxParenthesis( expr, getPosition( node ), getSourceText( node ) );
-		} else if ( node.functionInvokation() != null )
+		if ( node.arrayAccess() != null )
+			return toAst( file, node.arrayAccess() );
+		else if ( node.functionInvokation() != null )
 			return toAst( file, node.functionInvokation() );
 		else if ( node.identifier() != null )
 			return toAst( file, node.identifier() );
@@ -1083,20 +1281,7 @@
 				return toAst( file, node.literalExpression().structExpression() );
 			}
 
-		} else if ( node.new_() != null ) {
-			BoxExpr				expr	= null;
-			List<BoxArgument>	args	= toAst( file, node.new_().argumentList() );
-			if ( node.new_().fqn() != null ) {
-				expr = toAst( file, node.new_().fqn() );
-			}
-			if ( node.new_().stringLiteral() != null ) {
-				expr = toAst( file, node.new_().stringLiteral() );
-			}
-			return new BoxNewOperation( expr, args, getPosition( node ), getSourceText( node ) );
-		}
-
-		throw new IllegalStateException( "ObjectExpression not implemented: " + node.getClass().getSimpleName() );
-
+		throw new IllegalStateException( "not implemented: " + node.getClass().getSimpleName() );
 	}
 
 	/**
@@ -1220,41 +1405,8 @@
 		String							name		= "undefined";
 		List<BoxStatement>				body		= new ArrayList<>();
 		List<BoxArgumentDeclaration>	args		= new ArrayList<>();
-		List<BoxAnnotation>				annotations	= new ArrayList<>();
 		BoxAccessModifier				modifier	= BoxAccessModifier.Public;
 
-		if( node.functionSignature().javadoc() != null) {
-			try {
-				BoxDOCParser	parser			= new BoxDOCParser();
-				ParsingResult	result			= parser.parse( null, node.functionSignature().javadoc().getText() );
-				BoxDocumentation docs = (BoxDocumentation) result.getRoot();
-				for(BoxNode n : docs.getAnnotations()) {
-					annotations.add((BoxAnnotation) n);
-				}
-			} catch (IOException e) {
-				throw new RuntimeException(e);
-			}
-		}
-		for(CFParser.PreannotationContext annotation : node.functionSignature().preannotation()) {
-			BoxExpr avalue = null;
-			BoxExpr aname = toAst(file,annotation.fqn());
-			if( annotation.literalExpression(0).stringLiteral() != null) {
-				avalue = toAst(file,annotation.literalExpression(0).stringLiteral());
-			} else if( annotation.literalExpression(0).integerLiteral() != null) {
-				avalue = new BoxIntegerLiteral(
-						annotation.literalExpression(0).integerLiteral().getText(),
-						getPosition(annotation),
-						getSourceText(annotation));
-			} else if( annotation.literalExpression(0).arrayExpression() != null) {
-				avalue = toAst(file,annotation.literalExpression(0).arrayExpression());
-			} else if( annotation.literalExpression(0).structExpression() != null) {
-				avalue = toAst(file, annotation.literalExpression(0).structExpression());
-			}
-			annotations.add( new BoxAnnotation((BoxFQN)aname,avalue,getPosition(annotation),getSourceText(annotation)));
-		}
-		for(CFParser.PostannotationContext annotation : node.postannotation()) {
-			annotations.add(toAst(file,annotation));
-		}
 		if ( node.functionSignature().identifier() != null ) {
 			name = node.functionSignature().identifier().getText();
 		}
