<<<<<<< HEAD
src/main/gen
*.tokens
=======
# Generated sources
src/main/gen

# CFML Parser test packages coming from CommandBox
cfml-parser-tests/**
>>>>>>> b23462f8
<|MERGE_RESOLUTION|>--- conflicted
+++ resolved
@@ -1,10 +1,5 @@
-<<<<<<< HEAD
 src/main/gen
 *.tokens
-=======
-# Generated sources
-src/main/gen
 
 # CFML Parser test packages coming from CommandBox
-cfml-parser-tests/**
->>>>>>> b23462f8
+cfml-parser-tests/**