package ortus.boxlang.parser

import org.junit.Ignore
import org.junit.Test
import java.io.File
import kotlin.test.assertNotNull
import kotlin.test.assertTrue


class TestColdFusionParsing : BaseTest() {

	private fun testCfDirectory(path: String) {
		val cfLanguageParser = CFLanguageParser()
		val cfExtensions = setOf("cfc", "cfm", "cfml")
		val files = scanForFiles(path, cfExtensions, exclude = listOf())
		val errors = hashMapOf<String, Int>()
		var ok = 0
		var ignored: MutableList<String> = mutableListOf()
		var cfmlCount = 0
		var cfscriptCount = 0
		var totalLines = 0

		println("+----------+----------+----------")
		// TODO really?
		System.out.format("| %-8s | %-8s | %s%n", "TYPE", "ISSUES", "FILE")
		println("+----------+----------+----------")

		files.forEach { file ->
			totalLines += file.readLines().size

			val parser = cfLanguageParser.source(file)

			when (parser.language()) {
				CFLanguage.CFML -> cfmlCount++
				CFLanguage.CFScript -> cfscriptCount++
			}

			val result = parser.parseFirstStage()

			// TODO: for now, ignore file with actual, expected errors
			if (file.name == "BaseSpec.cfc") {
				ignored += "Ignoring file://${file.absolutePath}${System.lineSeparator()}\t" +
					"There is a missing ',' in a statement"
			}
//			else if (file.name == "CoverageReporterTest.cfc" && result.issues[0].position?.start?.line == 77 ||
//				file.name == "BeforeAllFailures.cfc"
//			) {
//				ignored += "Ignoring file://${file.absolutePath}${System.lineSeparator()}\t" +
//					"There is a missing ';' in a statement"
//			}
			else if (result.correct) {
				ok++
			} else {
				// really?
				System.out.format("| %-8s | %8d | %s%n", parser.language(), result.issues.size, "file://${file.absolutePath}")
				errors[file.absolutePath] = result.issues.size
			}
		}

		println("+----------+----------+----------")

		ignored.forEach { println(it); println() }

		println("CFML: $cfmlCount")
		println("CFScript: $cfscriptCount")
		println("OK: ${ok}/${files.size}")
		println("Ignored: ${ignored.size}")
		println("Errors: ${errors.keys.size}")
		println("Total lines: $totalLines")
		println("Total errors: ${errors.values.sum()}")

		assertTrue(errors.isEmpty())
	}

	@Test
	fun testCfTestBox() {
		testCfDirectory(testboxDirectory)
	}

	@Ignore
	@Test
	fun testCfContentBox() {
		testCfDirectory(contentboxDirectory)
	}

	@Ignore
	@Test
	fun testCfColdBox() {
		testCfDirectory(coldboxDirectory)
	}

	@Test
	fun testHelloWorld() {
		val file = File("../examples/cf_to_java/HelloWorld/HelloWorld.cfm")
		val parser = CFLanguageParser().source(file)
		val firstStageParseResult = parser.parseFirstStage()
		assert(firstStageParseResult.correct) { "First stage parsing is not correct: ${file.absolutePath}" }
		assertNotNull(firstStageParseResult.root) { "Parse tree root node is null: ${file.absolutePath}" }
<<<<<<< HEAD
=======

		val result = parser.parse()
		assert(result.correct) { "Parsing is not correct: ${file.absolutePath}" }
		assertNotNull(result.root) { "AST root node is null: ${file.absolutePath}" }
>>>>>>> c6a0662b
	}
}<|MERGE_RESOLUTION|>--- conflicted
+++ resolved
@@ -1,8 +1,11 @@
 package ortus.boxlang.parser
 
+import com.strumenta.kolasu.parsing.ParsingResult
 import org.junit.Ignore
 import org.junit.Test
 import java.io.File
+import kotlin.io.path.Path
+import kotlin.test.assertEquals
 import kotlin.test.assertNotNull
 import kotlin.test.assertTrue
 
@@ -92,16 +95,8 @@
 	@Test
 	fun testHelloWorld() {
 		val file = File("../examples/cf_to_java/HelloWorld/HelloWorld.cfm")
-		val parser = CFLanguageParser().source(file)
-		val firstStageParseResult = parser.parseFirstStage()
+		val firstStageParseResult = CFLanguageParser().source(file).firstStageParse()
 		assert(firstStageParseResult.correct) { "First stage parsing is not correct: ${file.absolutePath}" }
 		assertNotNull(firstStageParseResult.root) { "Parse tree root node is null: ${file.absolutePath}" }
-<<<<<<< HEAD
-=======
-
-		val result = parser.parse()
-		assert(result.correct) { "Parsing is not correct: ${file.absolutePath}" }
-		assertNotNull(result.root) { "AST root node is null: ${file.absolutePath}" }
->>>>>>> c6a0662b
 	}
 }